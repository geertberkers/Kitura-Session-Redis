// swift-tools-version:4.0

/**
 * Copyright IBM Corporation 2016, 2017
 *
 * Licensed under the Apache License, Version 2.0 (the "License");
 * you may not use this file except in compliance with the License.
 * You may obtain a copy of the License at
 *
 * http://www.apache.org/licenses/LICENSE-2.0
 *
 * Unless required by applicable law or agreed to in writing, software
 * distributed under the License is distributed on an "AS IS" BASIS,
 * WITHOUT WARRANTIES OR CONDITIONS OF ANY KIND, either express or implied.
 * See the License for the specific language governing permissions and
 * limitations under the License.
 **/

import PackageDescription

let package = Package(
    name: "Kitura-Session-Redis",
    products: [
<<<<<<< HEAD
=======
        // Products define the executables and libraries produced by a package, and make them visible to other packages.
>>>>>>> 6c6dafb9
        .library(
            name: "KituraSessionRedis",
            targets: ["KituraSessionRedis"]
        )
    ],
<<<<<<< HEAD
    dependencies: [
        .package(url: "https://github.com/IBM-Swift/Kitura-Session.git", from: "3.0.0"),
=======
    
    dependencies: [
        .package(url: "https://github.com/IBM-Swift/Kitura-Session.git", from: "2.1.0"),
>>>>>>> 6c6dafb9
        .package(url: "https://github.com/IBM-Swift/Kitura-redis.git", from: "2.0.0"),
    ],
    
    targets: [
        .target(name: "KituraSessionRedis", dependencies: ["KituraSession", "SwiftRedis"]),
        .testTarget(name: "KituraSessionRedisTests", dependencies: ["KituraSessionRedis"])
    ]
)<|MERGE_RESOLUTION|>--- conflicted
+++ resolved
@@ -21,23 +21,14 @@
 let package = Package(
     name: "Kitura-Session-Redis",
     products: [
-<<<<<<< HEAD
-=======
         // Products define the executables and libraries produced by a package, and make them visible to other packages.
->>>>>>> 6c6dafb9
         .library(
             name: "KituraSessionRedis",
             targets: ["KituraSessionRedis"]
         )
     ],
-<<<<<<< HEAD
     dependencies: [
         .package(url: "https://github.com/IBM-Swift/Kitura-Session.git", from: "3.0.0"),
-=======
-    
-    dependencies: [
-        .package(url: "https://github.com/IBM-Swift/Kitura-Session.git", from: "2.1.0"),
->>>>>>> 6c6dafb9
         .package(url: "https://github.com/IBM-Swift/Kitura-redis.git", from: "2.0.0"),
     ],
     
